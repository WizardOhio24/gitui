use crate::sync::cred::BasicAuthCredential;
use crate::{
    error::{Error, Result},
    sync, AsyncNotification, CWD,
};
use crossbeam_channel::{unbounded, Receiver, Sender};
use git2::PackBuilderStage;
use std::{
    cmp,
    sync::{Arc, Mutex},
    thread,
    time::Duration,
};
use sync::ProgressNotification;
use thread::JoinHandle;

///
#[derive(Clone, Debug)]
pub enum PushProgressState {
    ///
    PackingAddingObject,
    ///
    PackingDeltafiction,
    ///
    Pushing,
}

///
#[derive(Clone, Debug)]
pub struct PushProgress {
    ///
    pub state: PushProgressState,
    ///
    pub progress: u8,
}

impl PushProgress {
    ///
    pub fn new(
        state: PushProgressState,
        current: usize,
        total: usize,
    ) -> Self {
        let total = cmp::max(current, total) as f32;
        let progress = current as f32 / total * 100.0;
        let progress = progress as u8;
        Self { state, progress }
    }
}

impl From<ProgressNotification> for PushProgress {
    fn from(progress: ProgressNotification) -> Self {
        match progress {
            ProgressNotification::Packing {
                stage,
                current,
                total,
            } => match stage {
                PackBuilderStage::AddingObjects => PushProgress::new(
                    PushProgressState::PackingAddingObject,
                    current,
                    total,
                ),
                PackBuilderStage::Deltafication => PushProgress::new(
                    PushProgressState::PackingDeltafiction,
                    current,
                    total,
                ),
            },
            ProgressNotification::PushTransfer {
                current,
                total,
                ..
            } => PushProgress::new(
                PushProgressState::Pushing,
                current,
                total,
            ),
            //ProgressNotification::Done |
            _ => PushProgress::new(PushProgressState::Pushing, 1, 1),
        }
    }
}

///
#[derive(Default, Clone, Debug)]
pub struct PushRequest {
    ///
    pub remote: String,
    ///
    pub branch: String,
    ///
<<<<<<< HEAD
    pub force: bool,
=======
    pub basic_credential: Option<BasicAuthCredential>,
>>>>>>> de4ea266
}

#[derive(Default, Clone, Debug)]
struct PushState {
    request: PushRequest,
}

///
pub struct AsyncPush {
    state: Arc<Mutex<Option<PushState>>>,
    last_result: Arc<Mutex<Option<String>>>,
    progress: Arc<Mutex<Option<ProgressNotification>>>,
    sender: Sender<AsyncNotification>,
}

impl AsyncPush {
    ///
    pub fn new(sender: &Sender<AsyncNotification>) -> Self {
        Self {
            state: Arc::new(Mutex::new(None)),
            last_result: Arc::new(Mutex::new(None)),
            progress: Arc::new(Mutex::new(None)),
            sender: sender.clone(),
        }
    }

    ///
    pub fn is_pending(&self) -> Result<bool> {
        let state = self.state.lock()?;
        Ok(state.is_some())
    }

    ///
    pub fn last_result(&self) -> Result<Option<String>> {
        let res = self.last_result.lock()?;
        Ok(res.clone())
    }

    ///
    pub fn progress(&self) -> Result<Option<PushProgress>> {
        let res = self.progress.lock()?;
        Ok(res.as_ref().map(|progress| progress.clone().into()))
    }

    ///
    pub fn request(&mut self, params: PushRequest) -> Result<()> {
        log::trace!("request");

        if self.is_pending()? {
            return Ok(());
        }

        self.set_request(&params)?;
        Self::set_progress(self.progress.clone(), None)?;

        let arc_state = Arc::clone(&self.state);
        let arc_res = Arc::clone(&self.last_result);
        let arc_progress = Arc::clone(&self.progress);
        let sender = self.sender.clone();

        thread::spawn(move || {
            let (progress_sender, receiver) = unbounded();

            let handle = Self::spawn_receiver_thread(
                sender.clone(),
                receiver,
                arc_progress,
            );

            let res = sync::push(
                CWD,
                params.remote.as_str(),
                params.branch.as_str(),
<<<<<<< HEAD
                params.force,
=======
                params.basic_credential,
>>>>>>> de4ea266
                progress_sender.clone(),
            );

            progress_sender
                .send(ProgressNotification::Done)
                .expect("closing send failed");

            handle.join().expect("joining thread failed");

            Self::set_result(arc_res, res).expect("result error");

            Self::clear_request(arc_state).expect("clear error");

            sender
                .send(AsyncNotification::Push)
                .expect("error sending push");
        });

        Ok(())
    }

    fn spawn_receiver_thread(
        sender: Sender<AsyncNotification>,
        receiver: Receiver<ProgressNotification>,
        progress: Arc<Mutex<Option<ProgressNotification>>>,
    ) -> JoinHandle<()> {
        log::info!("push progress receiver spawned");

        thread::spawn(move || loop {
            let incoming = receiver.recv();
            match incoming {
                Ok(update) => {
                    Self::set_progress(
                        progress.clone(),
                        Some(update.clone()),
                    )
                    .expect("set prgoress failed");
                    sender
                        .send(AsyncNotification::Push)
                        .expect("error sending push");

                    //NOTE: for better debugging
                    thread::sleep(Duration::from_millis(300));

                    if let ProgressNotification::Done = update {
                        break;
                    }
                }
                Err(e) => {
                    log::error!(
                        "push progress receiver error: {}",
                        e
                    );
                    break;
                }
            }
        })
    }

    fn set_request(&self, params: &PushRequest) -> Result<()> {
        let mut state = self.state.lock()?;

        if state.is_some() {
            return Err(Error::Generic("pending request".into()));
        }

        *state = Some(PushState {
            request: params.clone(),
        });

        Ok(())
    }

    fn clear_request(
        state: Arc<Mutex<Option<PushState>>>,
    ) -> Result<()> {
        let mut state = state.lock()?;

        *state = None;

        Ok(())
    }

    fn set_progress(
        progress: Arc<Mutex<Option<ProgressNotification>>>,
        state: Option<ProgressNotification>,
    ) -> Result<()> {
        let simple_progress: Option<PushProgress> =
            state.as_ref().map(|prog| prog.clone().into());
        log::info!("push progress: {:?}", simple_progress);
        let mut progress = progress.lock()?;

        *progress = state;

        Ok(())
    }

    fn set_result(
        arc_result: Arc<Mutex<Option<String>>>,
        res: Result<()>,
    ) -> Result<()> {
        let mut last_res = arc_result.lock()?;

        *last_res = match res {
            Ok(_) => None,
            Err(e) => {
                log::error!("push error: {}", e);
                Some(e.to_string())
            }
        };

        Ok(())
    }
}

#[cfg(test)]
mod tests {
    use super::*;

    #[test]
    fn test_progress_zero_total() {
        let prog =
            PushProgress::new(PushProgressState::Pushing, 1, 0);

        assert_eq!(prog.progress, 100);
    }

    #[test]
    fn test_progress_rounding() {
        let prog =
            PushProgress::new(PushProgressState::Pushing, 2, 10);

        assert_eq!(prog.progress, 20);
    }
}<|MERGE_RESOLUTION|>--- conflicted
+++ resolved
@@ -90,11 +90,9 @@
     ///
     pub branch: String,
     ///
-<<<<<<< HEAD
     pub force: bool,
-=======
+    ///
     pub basic_credential: Option<BasicAuthCredential>,
->>>>>>> de4ea266
 }
 
 #[derive(Default, Clone, Debug)]
@@ -168,11 +166,8 @@
                 CWD,
                 params.remote.as_str(),
                 params.branch.as_str(),
-<<<<<<< HEAD
                 params.force,
-=======
                 params.basic_credential,
->>>>>>> de4ea266
                 progress_sender.clone(),
             );
 
