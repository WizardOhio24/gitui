use crate::app::EditorSource;
use crate::tabs::StashingOptions;
use asyncgit::sync::{diff::DiffLinePosition, CommitId, CommitTags};
use bitflags::bitflags;
use std::{cell::RefCell, collections::VecDeque, rc::Rc};

bitflags! {
    /// flags defining what part of the app need to update
    pub struct NeedsUpdate: u32 {
        /// app::update
        const ALL = 0b001;
        /// diff may have changed (app::update_diff)
        const DIFF = 0b010;
        /// commands might need updating (app::update_commands)
        const COMMANDS = 0b100;
    }
}

/// data of item that is supposed to be reset
pub struct ResetItem {
    /// path to the item (folder/file)
    pub path: String,
    /// are talking about a folder here? otherwise it's a single file
    pub is_folder: bool,
}

///
pub enum Action {
    Reset(ResetItem),
    ResetHunk(String, u64),
    ResetLines(String, Vec<DiffLinePosition>),
    StashDrop(CommitId),
    StashPop(CommitId),
    DeleteBranch(String),
    ForcePush(String, bool),
    PullMerge { incoming: usize, rebase: bool },
}

///
pub enum InternalEvent {
    ///
    ConfirmAction(Action),
    ///
    ConfirmedAction(Action),
    ///
    ShowErrorMsg(String),
    ///
    Update(NeedsUpdate),
    /// open commit msg input
    OpenCommit,
    ///
    PopupStashing(StashingOptions),
    ///
    TabSwitch,
    ///
    InspectCommit(CommitId, Option<CommitTags>),
    ///
    TagCommit(CommitId),
    ///
<<<<<<< HEAD
    RewordCommit(CommitId),
=======
    BlameFile(String),
>>>>>>> 57e02202
    ///
    CreateBranch,
    ///
    RenameBranch(String, String),
    ///
    SelectBranch,
    ///
    OpenExternalEditor(Option<String>, EditorSource),
    ///
    Push(String, bool),
    ///
    Pull(String),
    ///
    PushTags,
}

///
pub type Queue = Rc<RefCell<VecDeque<InternalEvent>>>;<|MERGE_RESOLUTION|>--- conflicted
+++ resolved
@@ -57,11 +57,9 @@
     ///
     TagCommit(CommitId),
     ///
-<<<<<<< HEAD
     RewordCommit(CommitId),
-=======
+    ///
     BlameFile(String),
->>>>>>> 57e02202
     ///
     CreateBranch,
     ///
